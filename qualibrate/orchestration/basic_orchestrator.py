--- conflicted
+++ resolved
@@ -70,8 +70,7 @@
             self._execution_queue.queue.clear()
 
     @property
-<<<<<<< HEAD
-    def nx_graph(self) -> nx.DiGraph[QualibrationNode]:
+    def nx_graph(self) -> "nx.DiGraph[QualibrationNode]":
         """
         Gets the networkx representation of the graph.
 
@@ -81,9 +80,6 @@
         Raises:
             ValueError: If the graph is not specified.
         """
-=======
-    def nx_graph(self) -> "nx.DiGraph[QualibrationNode]":
->>>>>>> a96470a2
         if self._graph is None:
             raise ValueError("Graph is not specified")
         return self._graph._graph
