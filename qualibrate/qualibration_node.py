import traceback
from collections import UserDict, UserList
from contextlib import contextmanager
from contextvars import ContextVar
from copy import copy
from datetime import datetime
from functools import partialmethod
from importlib.util import find_spec
from pathlib import Path
from typing import (
    Any,
    Dict,
    Generator,
    Optional,
    Sequence,
<<<<<<< HEAD
    Tuple,
=======
    Type,
>>>>>>> 14b60e45
    cast,
)

import matplotlib
from matplotlib.rcsetup import interactive_bk
from pydantic import ValidationError

from qualibrate.models.outcome import Outcome
from qualibrate.models.run_mode import RunModes
from qualibrate.models.run_summary.base import BaseRunSummary
from qualibrate.models.run_summary.node import NodeRunSummary
from qualibrate.models.run_summary.run_error import RunError
from qualibrate.parameters import NodeParameters
from qualibrate.q_runnnable import (
    QRunnable,
    file_is_calibration_instance,
    run_modes_ctx,
)
from qualibrate.storage import StorageManager
from qualibrate.storage.local_storage_manager import LocalStorageManager
from qualibrate.utils.exceptions import StopInspection
from qualibrate.utils.logger_m import logger
from qualibrate.utils.read_files import get_module_name, import_from_path
from qualibrate.utils.type_protocols import (
    GetRefGetItemProtocol,
    GetRefProtocol,
    TargetType,
)

__all__ = ["QualibrationNode"]

NodeCreateParametersType = NodeParameters
NodeRunParametersType = NodeParameters
QNodeBaseType = QRunnable[NodeCreateParametersType, NodeRunParametersType]

external_parameters_ctx: ContextVar[Optional[Tuple[str, NodeParameters]]] = (
    ContextVar("external_parameters", default=None)
)
last_executed_node_ctx: ContextVar[Optional["QualibrationNode"]] = ContextVar(
    "last_executed_node", default=None
)


class QualibrationNode(
    QRunnable[NodeCreateParametersType, NodeRunParametersType],
):
    storage_manager: Optional[StorageManager] = None

    def __init__(
        self,
        name: str,
        parameters: Optional[NodeCreateParametersType] = None,
        description: Optional[str] = None,
        *,
        parameters_class: Optional[Type[NodeCreateParametersType]] = None,
        modes: Optional[RunModes] = None,
    ):
        logger.info(f"Creating node {name}")
        parameters = self.__class__._validate_passed_parameters_options(
            name, parameters, parameters_class
        )
        super(QualibrationNode, self).__init__(
            name,
            parameters,
            description=description,
            modes=modes,
        )

        self.results: dict[Any, Any] = {}
        self.machine = None

        if self.modes.inspection:
            raise StopInspection(
                "Node instantiated in inspection mode", instance=self
            )

        last_executed_node_ctx.set(self)

        self._warn_if_external_and_interactive_mpl()

        external_parameters = external_parameters_ctx.get()
        if external_parameters is not None:
            self.name = external_parameters[0]
            self._parameters = external_parameters[1]

    @classmethod
    def _validate_passed_parameters_options(
        cls,
        name: str,
        parameters: Optional[NodeCreateParametersType],
        parameters_class: Optional[Type[NodeCreateParametersType]],
    ) -> NodeCreateParametersType:
        if parameters is not None:
            if parameters_class is not None:
                logger.warning(
                    "Passed both parameters and parameters_class to the node "
                    f"'{name}'. Please use only parameters argument"
                )
            return parameters
        if parameters_class is None:
            return NodeCreateParametersType()
        logger.warning(
            "parameters_class argument is deprecated. Please use "
            f"parameters argument for initializing node '{name}'."
        )
        try:
            return parameters_class()
        except ValidationError as e:
            raise ValueError(
                f"Can't instantiate parameters class of node '{name}'"
            ) from e

    def __copy__(self) -> "QualibrationNode":
        modes = self.modes.model_copy(update={"inspection": False})
        instance = self.__class__(
            self.name, self.parameters_class(), self.description, modes=modes
        )
        instance.modes.inspection = self.modes.inspection
        instance.filepath = self.filepath
        return instance

    def copy(
        self, name: Optional[str] = None, **node_parameters: Any
    ) -> "QualibrationNode":
        logger.info(
            f"Copying node with name {self.name} with parameters "
            f"{name = }, {node_parameters = }"
        )
        if name is not None and not isinstance(name, str):
            raise ValueError(
                f"{self.__class__.__name__} should have a string name"
            )
        instance = self.__copy__()
        if name is not None:
            instance.name = name
        instance._parameters = instance.parameters_class.model_validate(
            node_parameters
        )
        instance.parameters_class = self.build_parameters_class_from_instance(
            instance._parameters
        )
        return instance

    def _warn_if_external_and_interactive_mpl(self) -> None:
        mpl_backend = matplotlib.get_backend()
        if self.modes.external and mpl_backend in interactive_bk:
            matplotlib.use("agg")
            logger.warning(
                f"Using interactive matplotlib backend '{mpl_backend}' in "
                "external mode. The backend is changed to 'agg'."
            )

    def __str__(self) -> str:
        return f"{self.__class__.__name__}: {self.name}"

    def __repr__(self) -> str:
        return (
            f"{self.__class__.__name__}: {self.name} "
            f"(mode: {self.modes}; parameters: {self.parameters})"
        )

    @property
    def snapshot_idx(self) -> Optional[int]:
        if self.storage_manager is None:
            return None
        return self.storage_manager.snapshot_idx

    def save(self) -> None:
        if self.storage_manager is None:
            # TODO: fully depend on qualibrate. Need to remove this dependency.
            msg = (
                "Node.storage_manager should be defined to save node, "
                "resorting to default configuration"
            )
            logger.warning(msg)
            from qualibrate_app.config import get_config_path, get_settings

            config_path = get_config_path()
            settings = get_settings(config_path)
            self.storage_manager = LocalStorageManager(
                root_data_folder=settings.qualibrate.storage.location,
                active_machine_path=settings.active_machine.path,
            )
        self.storage_manager.save(node=self)

    def _post_run(
        self,
        created_at: datetime,
        initial_targets: Sequence[TargetType],
        parameters: NodeParameters,
        run_error: Optional[RunError],
    ) -> NodeRunSummary:
        outcomes = self.outcomes
        if self.parameters is not None and (targets := self.parameters.targets):
            lost_targets_outcomes = set(targets) - set(outcomes.keys())
            outcomes.update(
                {target: Outcome.SUCCESSFUL for target in lost_targets_outcomes}
            )
        self.outcomes = {
            name: Outcome(outcome) for name, outcome in outcomes.items()
        }
        self.run_summary = NodeRunSummary(
            name=self.name,
            description=self.description,
            created_at=created_at,
            completed_at=datetime.now(),
            initial_targets=initial_targets,
            parameters=parameters,
            outcomes=self.outcomes,
            error=run_error,
            successful_targets=[
                name
                for name, status in self.outcomes.items()
                if status == Outcome.SUCCESSFUL
            ],
            failed_targets=[
                name
                for name, status in self.outcomes.items()
                if status == Outcome.FAILED
            ],
            state_updates=self.state_updates,
        )
        logger.debug(f"Node run summary {self.run_summary}")
        return self.run_summary

    def run(
        self, interactive: bool = True, **passed_parameters: Any
    ) -> Tuple["QualibrationNode", BaseRunSummary]:
        logger.info(
            f"Run node {self.name} with parameters: {passed_parameters}"
        )
        if self.filepath is None:
            ex = RuntimeError(f"Node {self.name} file path was not provided")
            logger.exception("", exc_info=ex)
            raise ex
        params_dict = (
            self.parameters.model_dump() if self.parameters is not None else {}
        )
        params_dict.update(passed_parameters)
        parameters = self.parameters.model_validate(params_dict)
        initial_targets = copy(parameters.targets) if parameters.targets else []
        created_at = datetime.now()
        run_error: Optional[RunError] = None

        if run_modes_ctx.get() is not None:
            logger.error(
                "Run modes context is already set to %s",
                run_modes_ctx.get(),
            )
        run_modes_token = run_modes_ctx.set(
            RunModes(external=True, interactive=interactive, inspection=False)
        )
        external_parameters_token = external_parameters_ctx.set(
            (self.name, parameters)
        )
        try:
            self._parameters = parameters
            self.run_node_file(self.filepath)
        except Exception as ex:
            run_error = RunError(
                error_class=ex.__class__.__name__,
                message=str(ex),
                traceback=traceback.format_tb(ex.__traceback__),
            )
            logger.exception("", exc_info=ex)
            raise
        finally:
            run_modes_ctx.reset(run_modes_token)
            external_parameters_ctx.reset(external_parameters_token)
            run_summary = self._post_run(
                created_at, initial_targets, parameters, run_error
            )

        last_executed_node = last_executed_node_ctx.get()
        if last_executed_node is None:
            logger.warning(f"Last executed node not set after running {self}")
            last_executed_node = self

        return last_executed_node, run_summary

    def run_node_file(self, node_filepath: Path) -> None:
        mpl_backend = matplotlib.get_backend()
        # Appending dir with nodes can cause issues with relative imports
        try:
            matplotlib.use("agg")
            _module = import_from_path(
                get_module_name(node_filepath), node_filepath
            )
        finally:
            matplotlib.use(mpl_backend)

    def stop(self, **kwargs: Any) -> bool:
        logger.debug(f"Stop node {self.name}")
        if find_spec("qm") is None:
            return False
        qmm = getattr(self.machine, "qmm", None)
        if not qmm:
            if self.machine is None or not hasattr(self.machine, "connect"):
                return False
            qmm = self.machine.connect()
        if hasattr(qmm, "list_open_qms"):
            ids = qmm.list_open_qms()
        elif hasattr(qmm, "list_open_quantum_machines"):
            ids = qmm.list_open_quantum_machines()
        else:
            return False
        qm = qmm.get_qm(ids[0])
        job = qm.get_running_job()
        if job is None:
            return False
        job.halt()
        return True

    @contextmanager
    def record_state_updates(
        self, interactive_only: bool = True
    ) -> Generator[None, None, None]:
        if not self.modes.interactive and interactive_only:
            yield
            return

        logger.debug(f"Init recording state updates for node {self.name}")
        # Override QuamComponent.__setattr__()
        try:
            from quam.core import (
                QuamBase,
                QuamComponent,
                QuamDict,
                QuamList,
                QuamRoot,
            )
        except ImportError:
            yield
            return

        quam_classes_mapping = (
            QuamBase,
            QuamComponent,
            QuamRoot,
            QuamDict,
        )
        quam_classes_sequences = (QuamList, QuamDict)

        cls_setattr_funcs = {
            cls: cls.__dict__["__setattr__"]
            for cls in quam_classes_mapping
            if "__setattr__" in cls.__dict__
        }
        cls_setitem_funcs = {
            cls: cls.__dict__["__setitem__"]
            for cls in quam_classes_sequences
            if "__setitem__" in cls.__dict__
        }
        try:
            for cls in cls_setattr_funcs:
                setattr(
                    cls,
                    "__setattr__",
                    partialmethod(_record_state_update_getattr, node=self),
                )
            for cls in cls_setitem_funcs:
                setattr(
                    cls,
                    "__setitem__",
                    partialmethod(_record_state_update_getitem, node=self),
                )
            yield
        finally:
            for cls, setattr_func in cls_setattr_funcs.items():
                setattr(cls, "__setattr__", setattr_func)
            for cls, setitem_func in cls_setitem_funcs.items():
                setattr(cls, "__setitem__", setitem_func)

    @classmethod
    def scan_folder_for_instances(cls, path: Path) -> Dict[str, QNodeBaseType]:
        nodes: Dict[str, QNodeBaseType] = {}
        if run_modes_ctx.get() is not None:
            logger.error(
                "Run modes context is already set to %s",
                run_modes_ctx.get(),
            )
        run_modes_token = run_modes_ctx.set(RunModes(inspection=True))
        try:
            for file in sorted(path.iterdir()):
                if not file_is_calibration_instance(file, cls.__name__):
                    continue
                try:
                    cls.scan_node_file(file, nodes)
                except Exception as e:
                    logger.warn(
                        "An error occurred on scanning node file "
                        f"{file.name}.\nError: {type(e)}: {e}"
                    )

        finally:
            run_modes_ctx.reset(run_modes_token)
        return nodes

    @classmethod
    def scan_node_file(
        cls, file: Path, nodes: Dict[str, QNodeBaseType]
    ) -> None:
        logger.info(f"Scanning node file {file}")
        try:
            # TODO Think of a safer way to execute the code
            _module = import_from_path(get_module_name(file), file)
        except StopInspection as ex:
            node = cast("QualibrationNode", ex.instance)
            node.filepath = file
            node.modes.inspection = False
            cls.add_node(node, nodes)

    @classmethod
    def add_node(
        cls,
        node: "QualibrationNode",
        nodes: Dict[str, QNodeBaseType],
    ) -> None:
        if node.name in nodes:
            logger.warning(
                f'Node "{node.name}" already exists in library, overwriting'
            )

        nodes[node.name] = node


def _record_state_update_getattr(
    quam_obj: GetRefProtocol,
    attr: str,
    val: Any = None,
    node: Optional[QualibrationNode] = None,
) -> None:
    reference = quam_obj.get_reference(attr)
    old = getattr(quam_obj, attr)
    if isinstance(old, UserList):
        old = list(old)
    elif isinstance(old, UserDict):
        old = dict(old)
    if node:
        node._state_updates[reference] = {
            "key": reference,
            "attr": attr,
            "old": old,
            "new": val,
        }


def _record_state_update_getitem(
    quam_obj: GetRefGetItemProtocol,
    attr: str,
    val: Any = None,
    node: Optional[QualibrationNode] = None,
) -> None:
    reference = quam_obj.get_reference(attr)
    old = quam_obj[attr]
    if isinstance(old, UserList):
        old = list(old)
    elif isinstance(old, UserDict):
        old = dict(old)
    if node:
        node._state_updates[reference] = {
            "key": reference,
            "attr": attr,
            "old": old,
            "new": val,
        }<|MERGE_RESOLUTION|>--- conflicted
+++ resolved
@@ -13,11 +13,8 @@
     Generator,
     Optional,
     Sequence,
-<<<<<<< HEAD
     Tuple,
-=======
     Type,
->>>>>>> 14b60e45
     cast,
 )
 
